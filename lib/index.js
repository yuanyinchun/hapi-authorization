--- conflicted
+++ resolved
@@ -76,28 +76,8 @@
 				var hapiAuthorizationParams = route.settings.plugins[pluginName] ? route.settings.plugins[pluginName] : false;
 
 				// If there are hapi-authorization params, validate em
-<<<<<<< HEAD
-        if (hapiAuthorizationParams) {
-
-          Hoek.assert(route.settings.auth && route.settings.auth !== null, 'hapi-authorization can be enabled only for secured route');
-
-          Schema.assert('route', hapiAuthorizationParams, 'Invalid settings');
-        }
-      });
-    });
-
-    next();
-  }
-  catch (err) {
-    next(err);
-  }
-};
-=======
 				if (hapiAuthorizationParams) {
->>>>>>> 3c557245
-
 					Hoek.assert(route.settings.auth && route.settings.auth !== null, 'hapi-authorization can be enabled only for secured route');
-
 					Schema.assert('route', hapiAuthorizationParams, 'Invalid settings');
 				}
 			});
