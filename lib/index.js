// External modules
var Boom	= require('boom');
var Hoek	= require('hoek');
var Q			= require('q');

// Internal modules
var Roles					= require('./roles');
var Schema				= require('./schema');
var RoleHierarchy	= Roles.hierarchy;
var ACL						= require('./acl');

var pluginName = 'hapiAuthorization';
var internals = {
	defaults: {
		roles: Roles.roles,
		hierarchy: false,
		roleHierarchy: RoleHierarchy
	}
};

/**
 * Registers the plugin
 *
 * @param plugin
 * @param options
 * @param next
 */
exports.register = function (server, options, next) {

	try {
		// Validate the options passed into the plugin
		Schema.assert('plugin', options, 'Invalid settings');

		var settings = Hoek.applyToDefaults(internals.defaults, options || {});

		server.bind({
			config: settings
		});

		// Validate the server options on the routes
		server.after(internals.validateRoutes);
		//server.ext('onPreAuth', internals.onPreAuth);
		server.ext('onPostAuth', internals.onPostAuth);

		next();
	} catch (e) {

		next(e);
	}
};

/**
 * Gets the name and version from package.json
 */
exports.register.attributes = {
	pkg: require('../package.json')
}


/**
 * Runs on server start and validates that every route that has hapi-authorization params is valid
 *
 * @param server
 * @param next
 */
internals.validateRoutes = function(server, next) {

	try {
		// Loop through each connection in the server
		server.connections.forEach(function(connection) {

			var routes = (connection.routingTable) ? connection.routingTable() : connection.table();

			// Loop through each route
			routes.forEach(function(route) {

				var hapiAuthorizationParams = route.settings.plugins[pluginName] ? route.settings.plugins[pluginName] : false;

				// If there are hapi-authorization params, validate em
				if (hapiAuthorizationParams) {
<<<<<<< HEAD
					Hoek.assert(route.settings.auth && route.settings.auth !== null, 'hapi-authorization can be enabled only for secured route');
=======

					// If there is a default auth
					if(connection.auth.settings.default) {

						// If there is also an auth on the route, make sure it's not false or null
						if(route.settings.auth !== undefined) {
							// Make sure that there is either a default auth being set, or that there is an auth specified on every route with hapiAuthorization plugin params
							Hoek.assert(route.settings.auth !== null && route.settings.auth !== false, 'hapi-authorization can be enabled only for secured route');
						}

					}
					// Else there is no default auth set, so validate each route's auth
					else {
						// Make sure that there is either a default auth being set, or that there is an auth specified on every route with hapiAuthorization plugin params
						Hoek.assert(route.settings.auth && route.settings.auth !== null && route.settings.auth !== false, 'hapi-authorization can be enabled only for secured route');
					}

>>>>>>> 1fd6898b
					Schema.assert('route', hapiAuthorizationParams, 'Invalid settings');
				}
			});
		});

		next();
	}
	catch (err) {
		next(err);
	}
};

/*internals.onPreAuth = function(request, next) {

 try {
 next();
 } catch (err) {
 next(next(Hapi.error.badRequest(err.message)));
 }
 }*/

/**
 * Checks if hapi-authorization is active for the current route and execute the necessary steps accordingly.
 *
 * @param request
 * @param reply
 */
internals.onPostAuth = function(request, reply) {

	try {

		// Check if the current route is hapi-authorization enabled
		var params = internals.getRouteParams(request);

		// if hapi-authorization is enabled, get the user
		if (params) {

			var user = request.auth.credentials;

			if (!request.plugins[pluginName]) {
				request.plugins[pluginName] = {};
			}

			var roleHierarchy = null;

			// If we're not using hierarchy
			if(this.config.hierarchy === true) {
				// this.config comes from plugin.bind
				roleHierarchy = this.config.roleHierarchy;
			} else {
				roleHierarchy = false;
			}

			Q
				// Checks roles
				.fcall(function () {
					if (params.role || params.roles) {

						var err = ACL.checkRoles(user, params.role || params.roles, roleHierarchy);
						if (err) {
							throw err;
						}
					}
					return true;
				})
				// Fetches acl entities
				.then(function () {
					if (params.aclQuery) {
						var parameter = request[params.paramSource][params.aclQueryParam];
						return ACL.fetchEntity(params.aclQuery, parameter, request);
					}
					return null;
				})
				// Store the entity
				.then(function(entity) {
					if (entity) {
						request.plugins[pluginName].entity = entity;
						return entity;
					}
				})
				// Validate the ACL settings
				.then(function(entity) {
					if (params.validateEntityAcl) {
						if (!entity) {
							throw new Error('Entity is required');
						}

						return ACL.validateEntityAcl(user, params.role, entity, params['validateAclMethod'], params);
					}
					return null;
				})
				.then(function () {
					reply.continue();
				})
				// Handles errors
				.catch(function (err) {
					reply(err);
				});

		} else {
			reply.continue();
		}
	}
	catch (err) {
		reply(Boom.badRequest(err.message));
	}};

/**
 * Returns the plugin params for the current request
 *
 * @param request
 * @returns {*}
 */
internals.getRouteParams = function(request) {

	if (request.route.settings.plugins[pluginName]) {
		var params = request.route.settings.plugins[pluginName];
		return Schema.assert('route', params, 'Invalid settings');
	} else {
		return null;
	}
};<|MERGE_RESOLUTION|>--- conflicted
+++ resolved
@@ -78,9 +78,6 @@
 
 				// If there are hapi-authorization params, validate em
 				if (hapiAuthorizationParams) {
-<<<<<<< HEAD
-					Hoek.assert(route.settings.auth && route.settings.auth !== null, 'hapi-authorization can be enabled only for secured route');
-=======
 
 					// If there is a default auth
 					if(connection.auth.settings.default) {
@@ -98,7 +95,6 @@
 						Hoek.assert(route.settings.auth && route.settings.auth !== null && route.settings.auth !== false, 'hapi-authorization can be enabled only for secured route');
 					}
 
->>>>>>> 1fd6898b
 					Schema.assert('route', hapiAuthorizationParams, 'Invalid settings');
 				}
 			});
