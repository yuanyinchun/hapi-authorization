{
  "name": "hapi-authorization",
<<<<<<< HEAD
  "version": "2.1.3",
=======
  "version": "2.2.3",
>>>>>>> 89c0cfd5
  "description": "ACL support for hapijs apps",
  "main": "index.js",
  "scripts": {
    "test": "mocha test"
  },
  "repository": {
    "type": "git",
    "url": "git@github.com:toymachiner62/hapi-authorization.git"
  },
  "keywords": [
    "hapi",
    "auth",
    "authorization",
    "acl"
  ],
  "contributors": [
    {
      "name": "Asaf David",
      "email": "asafdav@gmail.com",
      "url": "http://about.me/asafdavid"
    },
    {
      "name": " Tom Caflisch",
      "email": "tomcaflisch@gmail.com",
      "url": "https://github.com/toymachiner62"
    }
  ],
  "license": "ISC",
  "bugs": {
    "url": "https://github.com/toymachiner62/hapi-authorization/issues"
  },
  "homepage": "https://github.com/toymachiner62/hapi-authorization",
  "dependencies": {
    "boom": "^2.6.0",
    "hoek": "^2.9.0",
    "joi": "^5.0.0",
    "q": "^1.0.1",
    "underscore": "^1.7.0"
  },
  "devDependencies": {
    "hapi": "^8.0.0",
    "chai": "^1.9.1",
    "jscoverage": "^0.5.0-rc2",
    "mocha": "^1.21.4"
  },
  "peerDependencies": {
    "hapi": ">= 8"
  }
}<|MERGE_RESOLUTION|>--- conflicted
+++ resolved
@@ -1,10 +1,6 @@
 {
   "name": "hapi-authorization",
-<<<<<<< HEAD
-  "version": "2.1.3",
-=======
   "version": "2.2.3",
->>>>>>> 89c0cfd5
   "description": "ACL support for hapijs apps",
   "main": "index.js",
   "scripts": {
